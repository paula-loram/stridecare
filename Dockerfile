FROM python:3.10.6-slim
COPY stridecare /stridecare
COPY requirements.txt /requirements.txt
RUN pip install -r requirements.txt
<<<<<<< HEAD
CMD uvicorn api.dummy_main:app --host 0.0.0.0 --port $PORT
=======
CMD uvicorn api.paula_dummy_main:app --host 0.0.0.0 --port $PORT
>>>>>>> d076a03f
<|MERGE_RESOLUTION|>--- conflicted
+++ resolved
@@ -2,8 +2,4 @@
 COPY stridecare /stridecare
 COPY requirements.txt /requirements.txt
 RUN pip install -r requirements.txt
-<<<<<<< HEAD
-CMD uvicorn api.dummy_main:app --host 0.0.0.0 --port $PORT
-=======
-CMD uvicorn api.paula_dummy_main:app --host 0.0.0.0 --port $PORT
->>>>>>> d076a03f
+CMD uvicorn api.paula_dummy_main:app --host 0.0.0.0 --port $PORT