--- conflicted
+++ resolved
@@ -8,10 +8,7 @@
 from typing import Literal
 from starlette.responses import JSONResponse
 import tensorflow as tf
-<<<<<<< HEAD
-from api.get_stickfigure import get_stickfigure
-import base64
-=======
+
 import tempfile
 from google.cloud import storage
 
@@ -43,7 +40,6 @@
     weight: float
     height: float
     gender: Literal["Male", "Female", "Other"]
->>>>>>> 8e61e67c
 
 app = FastAPI(
     title="Stridecare Running Project API",
@@ -123,10 +119,7 @@
         return JSONResponse(status_code=500, content={"message": f"Failed to save video: {e}"})
 
 @app.post("/predict")
-<<<<<<< HEAD
-async def predict_injury(video: UploadFile = File(...),
-                         metadata: str = Form(...)): #sent as JSON
-=======
+
 async def predict_injury_risk(
     video: UploadFile = File(...),
     metadata: str = Form(...)
@@ -197,5 +190,4 @@
         raise HTTPException(status_code=500, detail=f"Internal server error: {e}")
     finally:
         if temp_video_path and os.path.exists(temp_video_path):
-            os.unlink(temp_video_path)
->>>>>>> 8e61e67c
+            os.unlink(temp_video_path)